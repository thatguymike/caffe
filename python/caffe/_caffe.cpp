#include <Python.h>  // NOLINT(build/include_alpha)

// Produce deprecation warnings (needs to come before arrayobject.h inclusion).
#define NPY_NO_DEPRECATED_API NPY_1_7_API_VERSION

#include <boost/make_shared.hpp>
#include <boost/python.hpp>
#include <boost/python/raw_function.hpp>
#include <boost/python/suite/indexing/vector_indexing_suite.hpp>
#include <numpy/arrayobject.h>

// these need to be included after boost on OS X
#include <string>  // NOLINT(build/include_order)
#include <vector>  // NOLINT(build/include_order)
#include <fstream>  // NOLINT

#include "caffe/caffe.hpp"
#include "caffe/layers/memory_data_layer.hpp"
#include "caffe/layers/python_layer.hpp"
#include "caffe/sgd_solvers.hpp"

// Temporary solution for numpy < 1.7 versions: old macro, no promises.
// You're strongly advised to upgrade to >= 1.7.
#ifndef NPY_ARRAY_C_CONTIGUOUS
#define NPY_ARRAY_C_CONTIGUOUS NPY_C_CONTIGUOUS
#define PyArray_SetBaseObject(arr, x) (PyArray_BASE(arr) = (x))
#endif

// Hack to convert macro to string
#define STRINGIZE(m) #m
#define STRINGIZE2(m) STRINGIZE(m)

namespace bp = boost::python;

namespace caffe {

// For Python, for now, we'll just always use float as the type.
typedef float Dtype;
const int NPY_DTYPE = NPY_FLOAT32;

// Selecting mode.
void set_mode_cpu() { Caffe::set_mode(Caffe::CPU); }
void set_mode_gpu() { Caffe::set_mode(Caffe::GPU); }

// For convenience, check that input files can be opened, and raise an
// exception that boost will send to Python if not (caffe could still crash
// later if the input files are disturbed before they are actually used, but
// this saves frustration in most cases).
static void CheckFile(const string& filename) {
    std::ifstream f(filename.c_str());
    if (!f.good()) {
      f.close();
      throw std::runtime_error("Could not open file " + filename);
    }
    f.close();
}

void CheckContiguousArray(PyArrayObject* arr, string name,
    int channels, int height, int width) {
  if (!(PyArray_FLAGS(arr) & NPY_ARRAY_C_CONTIGUOUS)) {
    throw std::runtime_error(name + " must be C contiguous");
  }
  if (PyArray_NDIM(arr) != 4) {
    throw std::runtime_error(name + " must be 4-d");
  }
  if (PyArray_TYPE(arr) != NPY_FLOAT32) {
    throw std::runtime_error(name + " must be float32");
  }
  if (PyArray_DIMS(arr)[1] != channels) {
    throw std::runtime_error(name + " has wrong number of channels");
  }
  if (PyArray_DIMS(arr)[2] != height) {
    throw std::runtime_error(name + " has wrong height");
  }
  if (PyArray_DIMS(arr)[3] != width) {
    throw std::runtime_error(name + " has wrong width");
  }
}

// Net constructor for passing phase as int
shared_ptr<Net<Dtype> > Net_Init(
    string param_file, int phase) {
  CheckFile(param_file);

  shared_ptr<Net<Dtype> > net(new Net<Dtype>(param_file,
      static_cast<Phase>(phase)));
  return net;
}

// Net construct-and-load convenience constructor
shared_ptr<Net<Dtype> > Net_Init_Load(
    string param_file, string pretrained_param_file, int phase) {
  CheckFile(param_file);
  CheckFile(pretrained_param_file);

  shared_ptr<Net<Dtype> > net(new Net<Dtype>(param_file,
      static_cast<Phase>(phase)));
  net->CopyTrainedLayersFrom(pretrained_param_file);
  return net;
}

void Net_Save(const Net<Dtype>& net, string filename) {
  NetParameter net_param;
  net.ToProto(&net_param, false);
  WriteProtoToBinaryFile(net_param, filename.c_str());
}

void Net_SetInputArrays(Net<Dtype>* net, bp::object data_obj,
    bp::object labels_obj) {
  // check that this network has an input MemoryDataLayer
  shared_ptr<MemoryDataLayer<Dtype> > md_layer =
    boost::dynamic_pointer_cast<MemoryDataLayer<Dtype> >(net->layers()[0]);
  if (!md_layer) {
    throw std::runtime_error("set_input_arrays may only be called if the"
        " first layer is a MemoryDataLayer");
  }

  // check that we were passed appropriately-sized contiguous memory
  PyArrayObject* data_arr =
      reinterpret_cast<PyArrayObject*>(data_obj.ptr());
  PyArrayObject* labels_arr =
      reinterpret_cast<PyArrayObject*>(labels_obj.ptr());
  CheckContiguousArray(data_arr, "data array", md_layer->channels(),
      md_layer->height(), md_layer->width());
  CheckContiguousArray(labels_arr, "labels array", 1, 1, 1);
  if (PyArray_DIMS(data_arr)[0] != PyArray_DIMS(labels_arr)[0]) {
    throw std::runtime_error("data and labels must have the same first"
        " dimension");
  }
  if (PyArray_DIMS(data_arr)[0] % md_layer->batch_size() != 0) {
    throw std::runtime_error("first dimensions of input arrays must be a"
        " multiple of batch size");
  }

  md_layer->Reset(static_cast<Dtype*>(PyArray_DATA(data_arr)),
      static_cast<Dtype*>(PyArray_DATA(labels_arr)),
      PyArray_DIMS(data_arr)[0]);
}

Solver<Dtype>* GetSolverFromFile(const string& filename) {
  SolverParameter param;
  ReadSolverParamsFromTextFileOrDie(filename, &param);
  return SolverRegistry<Dtype>::CreateSolver(param);
}

struct NdarrayConverterGenerator {
  template <typename T> struct apply;
};

template <>
struct NdarrayConverterGenerator::apply<Dtype*> {
  struct type {
    PyObject* operator() (Dtype* data) const {
      // Just store the data pointer, and add the shape information in postcall.
      return PyArray_SimpleNewFromData(0, NULL, NPY_DTYPE, data);
    }
    const PyTypeObject* get_pytype() {
      return &PyArray_Type;
    }
  };
};

struct NdarrayCallPolicies : public bp::default_call_policies {
  typedef NdarrayConverterGenerator result_converter;
  PyObject* postcall(PyObject* pyargs, PyObject* result) {
    bp::object pyblob = bp::extract<bp::tuple>(pyargs)()[0];
    shared_ptr<Blob<Dtype> > blob =
      bp::extract<shared_ptr<Blob<Dtype> > >(pyblob);
    // Free the temporary pointer-holding array, and construct a new one with
    // the shape information from the blob.
    void* data = PyArray_DATA(reinterpret_cast<PyArrayObject*>(result));
    Py_DECREF(result);
    const int num_axes = blob->num_axes();
    vector<npy_intp> dims(blob->shape().begin(), blob->shape().end());
    PyObject *arr_obj = PyArray_SimpleNewFromData(num_axes, dims.data(),
                                                  NPY_FLOAT32, data);
    // SetBaseObject steals a ref, so we need to INCREF.
    Py_INCREF(pyblob.ptr());
    PyArray_SetBaseObject(reinterpret_cast<PyArrayObject*>(arr_obj),
        pyblob.ptr());
    return arr_obj;
  }
};

bp::object Blob_Reshape(bp::tuple args, bp::dict kwargs) {
  if (bp::len(kwargs) > 0) {
    throw std::runtime_error("Blob.reshape takes no kwargs");
  }
  Blob<Dtype>* self = bp::extract<Blob<Dtype>*>(args[0]);
  vector<int> shape(bp::len(args) - 1);
  for (int i = 1; i < bp::len(args); ++i) {
    shape[i - 1] = bp::extract<int>(args[i]);
  }
  self->Reshape(shape);
  // We need to explicitly return None to use bp::raw_function.
  return bp::object();
}

bp::object BlobVec_add_blob(bp::tuple args, bp::dict kwargs) {
  if (bp::len(kwargs) > 0) {
    throw std::runtime_error("BlobVec.add_blob takes no kwargs");
  }
  typedef vector<shared_ptr<Blob<Dtype> > > BlobVec;
  BlobVec* self = bp::extract<BlobVec*>(args[0]);
  vector<int> shape(bp::len(args) - 1);
  for (int i = 1; i < bp::len(args); ++i) {
    shape[i - 1] = bp::extract<int>(args[i]);
  }
  self->push_back(shared_ptr<Blob<Dtype> >(new Blob<Dtype>(shape)));
  // We need to explicitly return None to use bp::raw_function.
  return bp::object();
}

BOOST_PYTHON_MEMBER_FUNCTION_OVERLOADS(SolveOverloads, Solve, 0, 1);

BOOST_PYTHON_MODULE(_caffe) {
  // below, we prepend an underscore to methods that will be replaced
  // in Python

<<<<<<< HEAD
  bp::scope().attr("__version__") = AS_STRING(CAFFE_VERSION);
=======
  bp::scope().attr("CAFFE_VERSION") = STRINGIZE2(CAFFE_VERSION);
>>>>>>> cd18a08b

  // Caffe utility functions
  bp::def("set_mode_cpu", &set_mode_cpu);
  bp::def("set_mode_gpu", &set_mode_gpu);
  bp::def("set_device", &Caffe::SetDevice);

  bp::def("layer_type_list", &LayerRegistry<Dtype>::LayerTypeList);

  bp::class_<Net<Dtype>, shared_ptr<Net<Dtype> >, boost::noncopyable >("Net",
    bp::no_init)
    .def("__init__", bp::make_constructor(&Net_Init))
    .def("__init__", bp::make_constructor(&Net_Init_Load))
    .def("_forward", &Net<Dtype>::ForwardFromTo)
    .def("_backward", &Net<Dtype>::BackwardFromTo)
    .def("reshape", &Net<Dtype>::Reshape)
    // The cast is to select a particular overload.
    .def("copy_from", static_cast<void (Net<Dtype>::*)(const string)>(
        &Net<Dtype>::CopyTrainedLayersFrom))
    .def("share_with", &Net<Dtype>::ShareTrainedLayersWith)
    .add_property("_blob_loss_weights", bp::make_function(
        &Net<Dtype>::blob_loss_weights, bp::return_internal_reference<>()))
    .def("_bottom_ids", bp::make_function(&Net<Dtype>::bottom_ids,
        bp::return_value_policy<bp::copy_const_reference>()))
    .def("_top_ids", bp::make_function(&Net<Dtype>::top_ids,
        bp::return_value_policy<bp::copy_const_reference>()))
    .add_property("_blobs", bp::make_function(&Net<Dtype>::blobs,
        bp::return_internal_reference<>()))
    .add_property("layers", bp::make_function(&Net<Dtype>::layers,
        bp::return_internal_reference<>()))
    .add_property("_blob_names", bp::make_function(&Net<Dtype>::blob_names,
        bp::return_value_policy<bp::copy_const_reference>()))
    .add_property("_layer_names", bp::make_function(&Net<Dtype>::layer_names,
        bp::return_value_policy<bp::copy_const_reference>()))
    .add_property("_inputs", bp::make_function(&Net<Dtype>::input_blob_indices,
        bp::return_value_policy<bp::copy_const_reference>()))
    .add_property("_outputs",
        bp::make_function(&Net<Dtype>::output_blob_indices,
        bp::return_value_policy<bp::copy_const_reference>()))
    .def("_set_input_arrays", &Net_SetInputArrays,
        bp::with_custodian_and_ward<1, 2, bp::with_custodian_and_ward<1, 3> >())
    .def("save", &Net_Save);
  bp::register_ptr_to_python<shared_ptr<Net<Dtype> > >();

  bp::class_<Blob<Dtype>, shared_ptr<Blob<Dtype> >, boost::noncopyable>(
    "Blob", bp::no_init)
    .add_property("shape",
        bp::make_function(
            static_cast<const vector<int>& (Blob<Dtype>::*)() const>(
                &Blob<Dtype>::shape),
            bp::return_value_policy<bp::copy_const_reference>()))
    .add_property("num",      &Blob<Dtype>::num)
    .add_property("channels", &Blob<Dtype>::channels)
    .add_property("height",   &Blob<Dtype>::height)
    .add_property("width",    &Blob<Dtype>::width)
    .add_property("count",    static_cast<int (Blob<Dtype>::*)() const>(
        &Blob<Dtype>::count))
    .def("reshape",           bp::raw_function(&Blob_Reshape))
    .add_property("data",     bp::make_function(&Blob<Dtype>::mutable_cpu_data,
          NdarrayCallPolicies()))
    .add_property("diff",     bp::make_function(&Blob<Dtype>::mutable_cpu_diff,
          NdarrayCallPolicies()));
  bp::register_ptr_to_python<shared_ptr<Blob<Dtype> > >();

  bp::class_<Layer<Dtype>, shared_ptr<PythonLayer<Dtype> >,
    boost::noncopyable>("Layer", bp::init<const LayerParameter&>())
    .add_property("blobs", bp::make_function(&Layer<Dtype>::blobs,
          bp::return_internal_reference<>()))
    .def("setup", &Layer<Dtype>::LayerSetUp)
    .def("reshape", &Layer<Dtype>::Reshape)
    .add_property("type", bp::make_function(&Layer<Dtype>::type));
  bp::register_ptr_to_python<shared_ptr<Layer<Dtype> > >();

  bp::class_<LayerParameter>("LayerParameter", bp::no_init);

  bp::class_<Solver<Dtype>, shared_ptr<Solver<Dtype> >, boost::noncopyable>(
    "Solver", bp::no_init)
    .add_property("net", &Solver<Dtype>::net)
    .add_property("test_nets", bp::make_function(&Solver<Dtype>::test_nets,
          bp::return_internal_reference<>()))
    .add_property("iter", &Solver<Dtype>::iter)
    .def("solve", static_cast<void (Solver<Dtype>::*)(const char*)>(
          &Solver<Dtype>::Solve), SolveOverloads())
    .def("step", &Solver<Dtype>::Step)
    .def("restore", &Solver<Dtype>::Restore)
    .def("snapshot", &Solver<Dtype>::Snapshot);
  bp::register_ptr_to_python<shared_ptr<Solver<Dtype> > >();

  bp::class_<SGDSolver<Dtype>, bp::bases<Solver<Dtype> >,
    shared_ptr<SGDSolver<Dtype> >, boost::noncopyable>(
        "SGDSolver", bp::init<string>());
  bp::class_<NesterovSolver<Dtype>, bp::bases<Solver<Dtype> >,
    shared_ptr<NesterovSolver<Dtype> >, boost::noncopyable>(
        "NesterovSolver", bp::init<string>());
  bp::class_<AdaGradSolver<Dtype>, bp::bases<Solver<Dtype> >,
    shared_ptr<AdaGradSolver<Dtype> >, boost::noncopyable>(
        "AdaGradSolver", bp::init<string>());
  bp::class_<RMSPropSolver<Dtype>, bp::bases<Solver<Dtype> >,
    shared_ptr<RMSPropSolver<Dtype> >, boost::noncopyable>(
        "RMSPropSolver", bp::init<string>());
  bp::class_<AdaDeltaSolver<Dtype>, bp::bases<Solver<Dtype> >,
    shared_ptr<AdaDeltaSolver<Dtype> >, boost::noncopyable>(
        "AdaDeltaSolver", bp::init<string>());
  bp::class_<AdamSolver<Dtype>, bp::bases<Solver<Dtype> >,
    shared_ptr<AdamSolver<Dtype> >, boost::noncopyable>(
        "AdamSolver", bp::init<string>());

  bp::def("get_solver", &GetSolverFromFile,
      bp::return_value_policy<bp::manage_new_object>());

  // vector wrappers for all the vector types we use
  bp::class_<vector<shared_ptr<Blob<Dtype> > > >("BlobVec")
    .def(bp::vector_indexing_suite<vector<shared_ptr<Blob<Dtype> > >, true>())
    .def("add_blob", bp::raw_function(&BlobVec_add_blob));
  bp::class_<vector<Blob<Dtype>*> >("RawBlobVec")
    .def(bp::vector_indexing_suite<vector<Blob<Dtype>*>, true>());
  bp::class_<vector<shared_ptr<Layer<Dtype> > > >("LayerVec")
    .def(bp::vector_indexing_suite<vector<shared_ptr<Layer<Dtype> > >, true>());
  bp::class_<vector<string> >("StringVec")
    .def(bp::vector_indexing_suite<vector<string> >());
  bp::class_<vector<int> >("IntVec")
    .def(bp::vector_indexing_suite<vector<int> >());
  bp::class_<vector<Dtype> >("DtypeVec")
    .def(bp::vector_indexing_suite<vector<Dtype> >());
  bp::class_<vector<shared_ptr<Net<Dtype> > > >("NetVec")
    .def(bp::vector_indexing_suite<vector<shared_ptr<Net<Dtype> > >, true>());
  bp::class_<vector<bool> >("BoolVec")
    .def(bp::vector_indexing_suite<vector<bool> >());

  // boost python expects a void (missing) return value, while import_array
  // returns NULL for python3. import_array1() forces a void return value.
  import_array1();
}

}  // namespace caffe<|MERGE_RESOLUTION|>--- conflicted
+++ resolved
@@ -217,11 +217,7 @@
   // below, we prepend an underscore to methods that will be replaced
   // in Python
 
-<<<<<<< HEAD
-  bp::scope().attr("__version__") = AS_STRING(CAFFE_VERSION);
-=======
   bp::scope().attr("CAFFE_VERSION") = STRINGIZE2(CAFFE_VERSION);
->>>>>>> cd18a08b
 
   // Caffe utility functions
   bp::def("set_mode_cpu", &set_mode_cpu);
