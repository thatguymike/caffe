--- conflicted
+++ resolved
@@ -239,13 +239,9 @@
     ++iter_;
 
     // Save a snapshot if needed.
-<<<<<<< HEAD
-    if (param_.snapshot() && iter_ % param_.snapshot() == 0) {
-=======
     if (param_.snapshot()
         && (iter_ + 1) % param_.snapshot() == 0
         && Caffe::root_solver()) {
->>>>>>> 054b14ec
       Snapshot();
     }
   }
