--- conflicted
+++ resolved
@@ -109,7 +109,6 @@
     return shared_ptr<Layer<Dtype> >(new PoolingLayer<Dtype>(param));
 #ifdef USE_CUDNN
   } else if (engine == PoolingParameter_Engine_CUDNN) {
-<<<<<<< HEAD
     if (param.top_size() > 1) {
       LOG(INFO) << "cuDNN does not support multiple tops. "
                 << "Using Caffe's own pooling layer.";
@@ -125,20 +124,6 @@
     } else {
         return shared_ptr<Layer<Dtype> >(new CuDNNPoolingLayer<Dtype>(param));
     }
-=======
-    PoolingParameter p_param = param.pooling_param();
-
-// CuDNN assumes layers are not being modified in place, thus breaking
-// our index tracking for updates in some cases in Caffe.  Until there
-// is a workaround in Caffe (index management) or cuDNN, use Caffe
-// layer to max pooling, or don't use in place layers after max
-// pooling layers
-    if (param.pooling_param().pool() == PoolingParameter_PoolMethod_MAX) {
-        return shared_ptr<Layer<Dtype> >(new PoolingLayer<Dtype>(param));
-    } else {
-        return shared_ptr<Layer<Dtype> >(new CuDNNPoolingLayer<Dtype>(param));
-    }
->>>>>>> cd18a08b
 #endif
   } else {
     LOG(FATAL) << "Layer " << param.name() << " has unknown engine.";
